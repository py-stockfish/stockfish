--- conflicted
+++ resolved
@@ -578,18 +578,12 @@
             return False  # An FEN must have 6 fields.
         if len(fen_fields[0].split("/")) != 8:
             return False  # 8 rows not present.
-<<<<<<< HEAD
         if "K" not in fen_fields[0] or "k" not in fen_fields[0]:
             return False
 
         for fenPart in fen_fields[0].split("/"):
-            field_sum = 0
-            previous_was_digit = False
-=======
-        for fenPart in regexList[0].split("/"):
             field_sum: int = 0
             previous_was_digit: bool = False
->>>>>>> 5d4f89bf
             for c in fenPart:
                 if c in ["1", "2", "3", "4", "5", "6", "7", "8"]:
                     if previous_was_digit:
@@ -623,13 +617,8 @@
         temp_sf: Stockfish = Stockfish(path=self._path, parameters={"Hash": 1})
         # Using a new temporary SF instance, in case the fen is an illegal position that causes
         # the SF process to crash.
-<<<<<<< HEAD
-        best_move = None
+        best_move: Optional[str] = None
         temp_sf.set_fen_position(fen)
-=======
-        best_move: Optional[str] = None
-        temp_sf.set_fen_position(fen, False)
->>>>>>> 5d4f89bf
         try:
             temp_sf._put("go depth 10")
             best_move = temp_sf._get_best_move_from_sf_popen_process()
@@ -985,17 +974,12 @@
         """
         if not self.is_move_correct(move_value):
             raise ValueError("The proposed move is not valid in the current position.")
-<<<<<<< HEAD
-        starting_square_piece = self.get_what_is_on_square(move_value[:2])
-        ending_square_piece = self.get_what_is_on_square(move_value[2:4])
-=======
         starting_square_piece: Optional[Stockfish.Piece] = self.get_what_is_on_square(
             move_value[:2]
         )
         ending_square_piece: Optional[Stockfish.Piece] = self.get_what_is_on_square(
             move_value[2:4]
         )
->>>>>>> 5d4f89bf
         if ending_square_piece is not None:
             if not self._parameters["UCI_Chess960"]:
                 return Stockfish.Capture.DIRECT_CAPTURE
