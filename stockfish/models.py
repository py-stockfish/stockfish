--- conflicted
+++ resolved
@@ -13,15 +13,8 @@
 from dataclasses import dataclass
 from enum import Enum
 import re
-<<<<<<< HEAD
 from datetime import datetime
-
-
-class StockfishException(Exception):
-    pass
-=======
 import warnings
->>>>>>> 417e57db
 
 
 class Stockfish:
@@ -1020,7 +1013,6 @@
         return self._version["full"]
 
     def get_stockfish_major_version(self) -> int:
-<<<<<<< HEAD
         """Returns Stockfish engine major version."""
         return self._version["major"]
 
@@ -1035,28 +1027,15 @@
     def get_stockfish_sha_version(self) -> str:
         """Returns Stockfish engine build version."""
         return self._version["sha"]
-=======
-        """Returns Stockfish engine major version.
-
-        Returns:
-            The major version of the Stockfish engine being used, eg. 15.
-        """
-        return self._stockfish_major_version
->>>>>>> 417e57db
+
 
     def is_development_build_of_engine(self) -> bool:
         """Returns whether the version of Stockfish being used is a
            development build.
 
         Returns:
-<<<<<<< HEAD
              True if the version of Stockfish being used is a development build, False otherwise.
-=======
-            `True` if the major version is a date, indicating Stockfish is a
-            development build. E.g., 020122 is the major version of the Stockfish
-            development build released on Jan 2, 2022. Otherwise `False` is
-            returned (which means the engine is an official release of Stockfish).
->>>>>>> 417e57db
+
         """
         return self._version["is_dev_build"]
 
