"""
This module implements the Stockfish class.

Copyright (c) 2016-2025 by Ilya Zhelyabuzhsky and contributors.
Contributors: https://github.com/py-stockfish/stockfish/graphs/contributors
License: MIT. See LICENSE for more details.
"""
from __future__ import annotations
import subprocess
from typing import Any
import copy
import os
from dataclasses import dataclass
from enum import Enum
import re
import datetime
import warnings
import platform


class Stockfish:
    """Integrates the [Stockfish chess engine](https://stockfishchess.org/) with Python."""

    _del_counter = 0
    # Used in test_models: will count how many times the del function is called.

    _RELEASES = {
        "16.0": "2023-06-30",
        "15.1": "2022-12-04",
        "15.0": "2022-04-18",
        "14.1": "2021-10-28",
        "14.0": "2021-07-02",
        "13.0": "2021-02-19",
        "12.0": "2020-09-02",
        "11.0": "2020-01-18",
        "10.0": "2018-11-29",
    }

    _PIECE_CHARS = ("P", "N", "B", "R", "Q", "K", "p", "n", "b", "r", "q", "k")

    # _PARAM_RESTRICTIONS stores the types of each of the params, and any applicable min and max values, based
    # off the Stockfish source code: https://github.com/official-stockfish/Stockfish/blob/65ece7d985291cc787d6c804a33f1dd82b75736d/src/ucioption.cpp#L58-L82
    _PARAM_RESTRICTIONS: dict[str, tuple[type, int | None, int | None]] = {
        "Debug Log File": (str, None, None),
        "Threads": (int, 1, 1024),
        "Hash": (int, 1, 2 ** (25 if "64" in platform.machine() else 11)),
        "Ponder": (bool, None, None),
        "MultiPV": (int, 1, 500),
        "Skill Level": (int, 0, 20),
        "Move Overhead": (int, 0, 5000),
        "Slow Mover": (int, 10, 1000),
        "UCI_Chess960": (bool, None, None),
        "UCI_LimitStrength": (bool, None, None),
        "UCI_Elo": (int, 1320, 3190),
        "Contempt": (int, -100, 100),
        "Min Split Depth": (int, 0, 12),
        "Minimum Thinking Time": (int, 0, 5000),
        "UCI_ShowWDL": (bool, None, None),
    }
    """
        _PARAM_RESTRICTIONS stores the types of each of the params, and any applicable min and max values, based off the Stockfish
        source code: https://github.com/official-stockfish/Stockfish/blob/65ece7d985291cc787d6c804a33f1dd82b75736d/src/ucioption.cpp#L58-L82
    """

    def __init__(
        self,
        path: str = "stockfish",
        depth: int = 15,
        parameters: dict | None = None,
        num_nodes: int = 1000000,
        turn_perspective: bool = True,
        debug_view: bool = False,
    ) -> None:
        """Initializes the Stockfish engine.

        Example:
        >>> from stockfish import Stockfish
        >>> stockfish = Stockfish()
        """
        self._DEFAULT_STOCKFISH_PARAMS = {
            "Debug Log File": "",
            "Contempt": 0,
            "Min Split Depth": 0,
            "Threads": 1,
            "Ponder": False,
            "Hash": 16,
            "MultiPV": 1,
            "Skill Level": 20,
            "Move Overhead": 10,
            "Minimum Thinking Time": 20,
            "Slow Mover": 100,
            "UCI_Chess960": False,
            "UCI_LimitStrength": False,
            "UCI_Elo": 1350,
        }
        self._debug_view: bool = debug_view

        self._path: str = path
        self._stockfish = subprocess.Popen(
            self._path,
            universal_newlines=True,
            stdin=subprocess.PIPE,
            stdout=subprocess.PIPE,
            stderr=subprocess.STDOUT,
        )

        self._has_quit_command_been_sent: bool = False

        self._set_stockfish_version()

        self._put("uci")

        self.set_depth(depth)
        self.set_num_nodes(num_nodes)
        self.set_turn_perspective(turn_perspective)

        self.info: str = ""

        self._parameters: dict = {}
        self.update_engine_parameters(self._DEFAULT_STOCKFISH_PARAMS)
        self.update_engine_parameters(parameters)

        if self.does_current_engine_version_have_wdl_option():
            self._set_option("UCI_ShowWDL", True, False)

        self._prepare_for_new_position()
        self._is_ready()

    def set_debug_view(self, activate: bool) -> None:
        self._debug_view = activate

    def get_engine_parameters(self) -> dict:
        """Returns the current engine parameters being used.

        Returns:
            A deep copy of the dictionary storing the current engine parameters.
        """
        return copy.deepcopy(self._parameters)

    def get_parameters(self) -> dict:
        """Returns the current engine parameters being used. *Deprecated, see `get_engine_parameters()` instead*."""

        raise ValueError(
            """The values for 'Ponder', 'UCI_Chess960', and 'UCI_LimitStrength' have been updated from
               strings to bools in a new release of the python stockfish package. As a result, this
               'get_parameters()' function has been deprecated, in an effort to avoid existing users
               unknowingly getting bugs. It has been replaced with 'get_engine_parameters()'."""
        )

    def update_engine_parameters(self, parameters: dict | None) -> None:
        """Updates the Stockfish engine parameters.

        Args:
            parameters:
                Contains (key, value) pairs which will be used to update
                the Stockfish engine's current parameters.

        Example:
            >>> stockfish.update_engine_parameters({'Threads': 2})
        """
        if not parameters:
            return

        new_param_values = copy.deepcopy(parameters)

        for key in new_param_values:
            if len(self._parameters) > 0 and key not in self._parameters:
                raise ValueError(f"'{key}' is not a key that exists.")
            if key in (
                "Ponder",
                "UCI_Chess960",
                "UCI_LimitStrength",
            ) and not isinstance(new_param_values[key], bool):
                raise ValueError(
                    f"The value for the '{key}' key has been updated from a string to a bool in a new release of the python stockfish package."
                )
            self._validate_param_val(key, new_param_values[key])

        if ("Skill Level" in new_param_values) != (
            "UCI_Elo" in new_param_values
        ) and "UCI_LimitStrength" not in new_param_values:
            # This means the user wants to update the Skill Level or UCI_Elo (only one,
            # not both), and that they didn't specify a new value for UCI_LimitStrength.
            # So, update UCI_LimitStrength, in case it's not the right value currently.
            if "Skill Level" in new_param_values:
                new_param_values.update({"UCI_LimitStrength": False})
            elif "UCI_Elo" in new_param_values:
                new_param_values.update({"UCI_LimitStrength": True})

        if "Threads" in new_param_values:
            # Recommended to set the hash param after threads.
            threads_value = new_param_values["Threads"]
            del new_param_values["Threads"]
            hash_value = None
            if "Hash" in new_param_values:
                hash_value = new_param_values["Hash"]
                del new_param_values["Hash"]
            else:
                hash_value = self._parameters["Hash"]
            new_param_values["Threads"] = threads_value
            new_param_values["Hash"] = hash_value

        for name, value in new_param_values.items():
            self._set_option(name, value)
        self.set_fen_position(self.get_fen_position())
        # Getting SF to set the position again, since UCI option(s) have been updated.

    def reset_engine_parameters(self) -> None:
        """Resets the Stockfish engine parameters."""
        self.update_engine_parameters(self._DEFAULT_STOCKFISH_PARAMS)

    def send_ucinewgame_command(self) -> None:
        """Sends the `ucinewgame` command to the Stockfish engine. This will clear Stockfish's
        hash table, which is relatively expensive and should generally only be done if the
        new position will be completely unrelated to the current one (such as a new game).
        """
        if self._stockfish.poll() is None:
            self._put("ucinewgame")
            self._is_ready()

    def _prepare_for_new_position(self) -> None:
        self.info = ""

    def _put(self, command: str) -> None:
        """Sends a command to the Stockfish engine. Note that this function shouldn't be called if
        there's any existing output in stdout that's still needed."""
        if not self._stockfish.stdin:
            raise BrokenPipeError()
        if self._stockfish.poll() is None and not self._has_quit_command_been_sent:
            if command != "isready":
                self._is_ready()
            if self._debug_view:
                print(f">>> {command}\n")
            self._stockfish.stdin.write(f"{command}\n")
            self._stockfish.stdin.flush()
            if command == "quit":
                self._has_quit_command_been_sent = True

    def _read_line(self) -> str:
        if not self._stockfish.stdout:
            raise BrokenPipeError()
        if self._stockfish.poll() is not None:
            raise StockfishException("The Stockfish process has crashed")
        line = self._stockfish.stdout.readline().strip()
        if self._debug_view:
            print(line)
        return line

    def _discard_remaining_stdout_lines(self, substr_in_last_line: str) -> None:
        """Calls _read_line() until encountering `substr_in_last_line` in the line."""
        while substr_in_last_line not in self._read_line():
            pass

    def _set_option(
        self, name: str, value: Any, update_parameters_attribute: bool = True
    ) -> None:
        self._validate_param_val(name, value)
        str_rep_value = str(value)
        if isinstance(value, bool):
            str_rep_value = str_rep_value.lower()
        self._put(f"setoption name {name} value {str_rep_value}")
        if update_parameters_attribute:
            self._parameters.update({name: value})
        self._is_ready()

    def _validate_param_val(self, name: str, value: Any) -> None:
        if name not in Stockfish._PARAM_RESTRICTIONS:
            raise ValueError(f"{name} is not a supported engine parameter")
        required_type, minimum, maximum = Stockfish._PARAM_RESTRICTIONS[name]
        if type(value) is not required_type:
            raise ValueError(f"{value} is not of type {required_type}")
        if minimum is not None and type(value) is int and value < minimum:
            raise ValueError(f"{value} is below {name}'s minimum value of {minimum}")
        if maximum is not None and type(value) is int and value > maximum:
            raise ValueError(f"{value} is over {name}'s maximum value of {maximum}")

    def _is_ready(self) -> None:
        """Waits if the engine is busy. Note that this function shouldn't be called if
        there's any existing output in stdout that's still needed."""
        self._put("isready")
        while self._read_line() != "readyok":
            pass

    def _go(self) -> None:
        self._put(f"go depth {self._depth}")

    def _go_nodes(self) -> None:
        self._put(f"go nodes {self._num_nodes}")

    def _go_time(self, time: int) -> None:
        self._put(f"go movetime {time}")

    def _go_remaining_time(self, wtime: int | None, btime: int | None) -> None:
        cmd = "go"
        if wtime is not None:
            cmd += f" wtime {wtime}"
        if btime is not None:
            cmd += f" btime {btime}"
        self._put(cmd)

    def _go_perft(self, depth: int) -> None:
        self._put(f"go perft {depth}")

    def _on_weaker_setting(self) -> bool:
        return (
            self._parameters["UCI_LimitStrength"]
            or self._parameters["Skill Level"] < 20
        )

    def _weaker_setting_warning(self, message: str) -> None:
        """Will issue a warning, referring to the function that calls this one."""
        warnings.warn(message, stacklevel=3)

    def set_fen_position(self, fen_position: str) -> None:
        """Sets the current board position from Forsyth-Edwards notation (FEN).

        Args:
            fen_position:
                FEN string of board position.

<<<<<<< HEAD
        Returns:
            `None`
=======
            send_ucinewgame_token:
                Whether to send the `ucinewgame` token to the Stockfish engine.
                The most prominent effect this will have is clearing Stockfish's transposition table,
                which should be done if the new position is unrelated to the current position.
>>>>>>> edeeb34c

        Example:
            >>> stockfish.set_fen_position("1nb1k1n1/pppppppp/8/6r1/5bqK/6r1/8/8 w - - 2 2")
        """
        self._prepare_for_new_position()
        self._put(f"position fen {fen_position}")

<<<<<<< HEAD
    def make_moves_from_start(self, moves: Optional[List[str]] = None) -> None:
        """Sets the position by making a sequence of moves from the starting position of chess.
=======
    def set_position(self, moves: list[str] | None = None) -> None:
        """Sets current board position.
>>>>>>> edeeb34c

        Args:
            moves:
                A list of moves to set this position on the board. Must be in pure algebraic coordinate notation.

        Example:
            >>> stockfish.make_moves_from_start(['e2e4', 'e7e5'])
        """
        self.set_fen_position(
            "rnbqkbnr/pppppppp/8/8/8/8/PPPPPPPP/RNBQKBNR w KQkq - 0 1"
        )
        self.make_moves_from_current_position(moves)

    def make_moves_from_current_position(self, moves: list[str] | None) -> None:
        """Sets a new position by playing the moves from the current position.

        Args:
            moves:
              A list of moves to play in the current position, in order to reach a new position.
              Must be in pure algebraic coordinate notation.

        Example:
            >>> stockfish.make_moves_from_current_position(["g4d7", "a8b8", "f1d1"])
        """
        if not moves:
            return
        self._prepare_for_new_position()
        self._put(f"position fen {self.get_fen_position()} moves {' '.join(moves)}")

    def get_board_visual(self, perspective_white: bool = True) -> str:
        """Returns a visual representation of the current board position.

        Args:
            perspective_white:
                A boolean that indicates whether the board should be displayed from the
                perspective of white. `True` indicates White's perspective.

        Returns:
            A visual representation of the chessboard in the current position.

            For example:
            ```
            +---+---+---+---+---+---+---+---+
            | r | n | b | q | k | b | n | r | 8
            +---+---+---+---+---+---+---+---+
            | p | p | p | p | p | p | p | p | 7
            +---+---+---+---+---+---+---+---+
            |   |   |   |   |   |   |   |   | 6
            +---+---+---+---+---+---+---+---+
            |   |   |   |   |   |   |   |   | 5
            +---+---+---+---+---+---+---+---+
            |   |   |   |   |   |   |   |   | 4
            +---+---+---+---+---+---+---+---+
            |   |   |   |   |   |   |   |   | 3
            +---+---+---+---+---+---+---+---+
            | P | P | P | P | P | P | P | P | 2
            +---+---+---+---+---+---+---+---+
            | R | N | B | Q | K | B | N | R | 1
            +---+---+---+---+---+---+---+---+
              a   b   c   d   e   f   g   h
            ```
        """
        self._put("d")
        board_rep_lines: list[str] = []
        count_lines: int = 0
        while count_lines < 17:
            board_str: str = self._read_line()
            if "+" in board_str or "|" in board_str:
                count_lines += 1
                if perspective_white:
                    board_rep_lines.append(f"{board_str}")
                else:
                    # If the board is to be shown from black's point of view, all lines are
                    # inverted horizontally and at the end the order of the lines is reversed.
                    board_part = board_str[:33]
                    # To keep the displayed numbers on the right side,
                    # only the string representing the board is flipped.
                    number_part = board_str[33:] if len(board_str) > 33 else ""
                    board_rep_lines.append(f"{board_part[::-1]}{number_part}")
        if not perspective_white:
            board_rep_lines = board_rep_lines[::-1]
        board_str = self._read_line()
        if "a   b   c" in board_str:
            # Engine being used is recent enough to have coordinates, so add them:
            if perspective_white:
                board_rep_lines.append(f"  {board_str}")
            else:
                board_rep_lines.append(f"  {board_str[::-1]}")
        self._discard_remaining_stdout_lines("Checkers")
        # "Checkers" is in the last line outputted by Stockfish for the "d" command.
        board_rep = "\n".join(board_rep_lines) + "\n"
        return board_rep

    def get_fen_position(self) -> str:
        """Returns the current board position in Forsyth-Edwards notation (FEN).

        Returns:
            A string of the current board position in Forsyth-Edwards notation (FEN).
            For example: `rnbqkbnr/pppppppp/8/8/8/8/PPPPPPPP/RNBQKBNR w KQkq - 0 1`
        """
        self._put("d")
        while True:
            text = self._read_line()
            splitted_text = text.split(" ")
            if splitted_text[0] == "Fen:":
                self._discard_remaining_stdout_lines("Checkers")
                return " ".join(splitted_text[1:])

    def set_skill_level(self, skill_level: int = 20) -> None:
        """Sets the skill level of the stockfish engine.

        Args:
            skill_level:
              Skill Level option between 0 (weakest level) and 20 (full strength).

        Example:
            >>> stockfish.set_skill_level(10)
        """
        self.update_engine_parameters(
            {"UCI_LimitStrength": False, "Skill Level": skill_level}
        )

    def set_elo_rating(self, elo_rating: int = 1350) -> None:
        """Sets the elo rating of the Stockfish engine, ignoring skill level.

        Args:
            elo_rating:
                Gets Stockfish to approximate the strength of the given elo.

        Example:
            >>> stockfish.set_elo_rating(2500)
        """
        self.update_engine_parameters(
            {"UCI_LimitStrength": True, "UCI_Elo": elo_rating}
        )

    def resume_full_strength(self) -> None:
        """Puts Stockfish back to full strength, if you've previously lowered the elo or skill level.

        Example:
            >>> stockfish.resume_full_strength()
        """
        self.update_engine_parameters({"UCI_LimitStrength": False, "Skill Level": 20})

    def set_depth(self, depth: int = 15) -> None:
        """Sets the search depth of the Stockfish engine.

        Args:
            depth: The depth should be a positive integer.

        Example:
            >>> stockfish.set_depth(16)
        """
        if not isinstance(depth, int) or depth < 1 or isinstance(depth, bool):
            raise TypeError("depth must be an integer higher than 0")
        self._depth = depth

    def get_depth(self) -> int:
        """Returns an int conveying the configured search depth."""
        return self._depth

    def set_num_nodes(self, num_nodes: int = 1000000) -> None:
        """Sets the number of nodes for Stockfish to explore during its search.

        Args:
            num_nodes: Number of nodes for Stockfish to search.

        Example:
            >>> stockfish.set_num_nodes(1000000)
        """
        if (
            not isinstance(num_nodes, int)
            or isinstance(num_nodes, bool)
            or num_nodes < 1
        ):
            raise TypeError("num_nodes must be an integer higher than 0")
        self._num_nodes: int = num_nodes

    def get_num_nodes(self) -> int:
        """Returns the configured number of nodes for Stockfish to search."""
        return self._num_nodes

    def set_turn_perspective(self, turn_perspective: bool = True) -> None:
        """Sets the turn perspective of centipawn and WDL evaluations.

        Args:
            turn_perspective:
              Represents whether the perspective of evaluation should be turn-based
              (i.e., positive if it favours whose turn it is, which is what Stockfish does by default).
              This function's default value for the `turn_perspective` parameter is `True`;
              if `False`, subsequent evaluations will be from White's perspective.

        Example:
            >>> stockfish.set_turn_perspective(False)
        """
        if not isinstance(turn_perspective, bool):
            raise TypeError("`turn_perspective` must be a bool")
        self._turn_perspective = turn_perspective

    def get_turn_perspective(self) -> bool:
        """Returns whether centipawn and WDL values are set from turn perspective."""
        return self._turn_perspective

    def get_best_move(
        self, wtime: int | None = None, btime: int | None = None
    ) -> str | None:
        """Returns the best move in the current position on the board.
        `wtime` and `btime` arguments influence the search only if provided.

        Args:
            wtime:
                Time for white player in milliseconds.
            btime:
                Time for black player in milliseconds.

        Returns:
            A string of the best move in pure algebraic coordinate notation, or `None` if it's a mate now.

        Example:
            >>> move = stockfish.get_best_move(wtime=1000, btime=1000)
        """
        if wtime is not None or btime is not None:
            self._go_remaining_time(wtime, btime)
        else:
            self._go()
        return self._get_best_move_from_sf_popen_process()

    def get_best_move_time(self, time: int = 1000) -> str | None:
        """Returns the best move in the current position after a determined time.

        Args:
            time:
                Time for Stockfish to determine the best move (milliseconds).

        Returns:
            A string of a move in pure algebraic coordinate notation, or `None` if it's a mate now.

        Example:
            >>> move = stockfish.get_best_move_time(1000)
        """
        self._go_time(time)
        return self._get_best_move_from_sf_popen_process()

    def _get_best_move_from_sf_popen_process(self) -> str | None:
        """Precondition - a "go" command must have been sent to SF before calling this function.
        This function needs existing output to read from the SF popen process."""

        lines: list[str] = self._get_sf_go_command_output()
        self.info = lines[-2]
        last_line_split = lines[-1].split(" ")
        return None if last_line_split[1] == "(none)" else last_line_split[1]

    def _get_sf_go_command_output(self) -> list[str]:
        """Precondition - a "go" command must have been sent to SF before calling this function.
        This function needs existing output to read from the SF popen process.

        A list of strings is returned, where each string represents a line of output."""

        lines: list[str] = []
        while True:
            lines.append(self._read_line())
            if lines[-1].startswith("bestmove"):
                # The "bestmove" line is the last line of the output.
                return lines

    @staticmethod
    def _is_fen_syntax_valid(fen: str) -> bool:
        # Code for this function taken from: https://gist.github.com/Dani4kor/e1e8b439115878f8c6dcf127a4ed5d3e
        # Some small changes have been made to the code.
        if not re.match(
            r"\s*^(((?:[rnbqkpRNBQKP1-8]+\/){7})[rnbqkpRNBQKP1-8]+)\s([b|w])\s(-|[K|Q|k|q]{1,4})\s(-|[a-h][1-8])\s(\d+\s\d+)$",
            fen,
        ):
            return False

        fen_fields = fen.split()

        if (
            len(fen_fields) != 6
            or len(fen_fields[0].split("/")) != 8
            or any(x not in fen_fields[0] for x in "Kk")
            or any(not fen_fields[x].isdigit() for x in (4, 5))
            or int(fen_fields[4]) >= int(fen_fields[5]) * 2
        ):
            return False

        for fenPart in fen_fields[0].split("/"):
            field_sum: int = 0
            previous_was_digit: bool = False
            for c in fenPart:
                if "1" <= c <= "8":
                    if previous_was_digit:
                        return False  # Two digits next to each other.
                    field_sum += int(c)
                    previous_was_digit = True
                elif c in Stockfish._PIECE_CHARS:
                    field_sum += 1
                    previous_was_digit = False
                else:
                    return False  # Invalid character.
            if field_sum != 8:
                return False  # One of the rows doesn't have 8 columns.
        return True

    def is_fen_valid(self, fen: str) -> bool:
        """Checks if the FEN string is valid.

        Returns:
            `True` if valid, `False` otherwise.

        Example:
            >>> is_valid = stockfish.is_fen_valid("rnbqkbnr/pppppppp/8/8/8/8/PPPPPPPP/RNBQKBNR w KQkq - 0 1")
        """
        if not Stockfish._is_fen_syntax_valid(fen):
            return False
        temp_sf: Stockfish = Stockfish(path=self._path, parameters={"Hash": 1})
        # Using a new temporary SF instance, in case the fen is an illegal position that causes
        # the SF process to crash.
<<<<<<< HEAD
        best_move: Optional[str] = None
        temp_sf.set_fen_position(fen)
=======
        best_move: str | None = None
        temp_sf.set_fen_position(fen, False)
>>>>>>> edeeb34c
        try:
            temp_sf._put("go depth 10")
            best_move = temp_sf._get_best_move_from_sf_popen_process()
        except StockfishException:
            # If a StockfishException is thrown, then it happened in read_line() since the SF process crashed.
            # This is likely due to the position being illegal, so set the var to false:
            return False
        else:
            return best_move is not None
        finally:
            temp_sf.__del__()
            # Calling this function before returning from either the except or else block above.
            # The __del__ function should generally be called implicitly by python when this
            # temp_sf object goes out of scope, but calling it explicitly guarantees this will happen.

    def is_move_correct(self, move_value: str) -> bool:
        """Checks if the passed in move is legal.

        Args:
            move_value:
              New move value in pure algebraic coordinate notation.

        Returns:
            `True` if the new move is legal, otherwise `False`.

        Example:
            >>> is_correct = stockfish.is_move_correct("f4f5")
        """
        old_self_info = self.info
        self._put(f"go depth 1 searchmoves {move_value}")
        is_move_correct = self._get_best_move_from_sf_popen_process() is not None
        self.info = old_self_info
        return is_move_correct

    def get_wdl_stats(
        self, get_as_tuple: bool = False
    ) -> list[int] | tuple[int, int, int] | None:
        """Returns Stockfish's win/draw/loss stats for the side to move.

        Args:
            get_as_tuple:
                Option to return the wdl stats as a tuple instead of a list. Default is `False`.

        Returns:
            A list or tuple of three integers, unless the game is over (in which case
            `None` is returned).
        """

        if not self.does_current_engine_version_have_wdl_option():
            raise RuntimeError(
                "Your version of Stockfish isn't recent enough to have the UCI_ShowWDL option."
            )
        if self._on_weaker_setting():
            self._weaker_setting_warning(
                """Note that even though you've set Stockfish to play on a weaker elo or skill level,"""
                + """ get_wdl_stats will still return full strength Stockfish's wdl stats of the position."""
            )

        self._go()
        lines = self._get_sf_go_command_output()
        if lines[-1].startswith("bestmove (none)"):
            return None
        split_line = [line.split(" ") for line in lines if " multipv 1 " in line][-1]
        wdl_index = split_line.index("wdl")

        wdl_stats = [int(split_line[i]) for i in range(wdl_index + 1, wdl_index + 4)]

        if get_as_tuple:
            return (wdl_stats[0], wdl_stats[1], wdl_stats[2])
        return wdl_stats

    def does_current_engine_version_have_wdl_option(self) -> bool:
        """Returns whether the user's version of Stockfish has the option to display WDL stats."""
        self._put("uci")
        while True:
            splitted_text = self._read_line().split(" ")
            if splitted_text[0] == "uciok":
                return False
            if "UCI_ShowWDL" in splitted_text:
                self._discard_remaining_stdout_lines("uciok")
                return True

    def get_evaluation(self, searchtime: int | None = None) -> dict[str, str | int]:
        """Performs a search to evaluate the current position.

        Args:
            searchtime:
              Time for Stockfish to evaluate (milliseconds). If left as `None`, the currently configured
              search depth will be used (call `get_depth()` to see it).

        Returns:
            A dictionary of two key-value pairs: {str: str, str: int}
            - The first key is "type", and its value will be either "cp" or "mate".
              This describes the type of evaluation (centipawns or mate in x).
            - The second key is "value", and its value will be some int (representing either
              centipawns or mate in x, depending on the aforementioned "type").
        """

        if self._on_weaker_setting():
            self._weaker_setting_warning(
                """Note that even though you've set Stockfish to play on a weaker elo or skill level,"""
                + """ get_evaluation will still return full strength Stockfish's evaluation of the position."""
            )
        compare: int = (
            1 if self.get_turn_perspective() or ("w" in self.get_fen_position()) else -1
        )
        # If the user wants the evaluation specified relative to who is to move, this will be done.
        # Otherwise, the evaluation will be in terms of white's side (positive meaning advantage white,
        # negative meaning advantage black).
        if searchtime is None:
            self._go()
        else:
            self._go_time(searchtime)
        lines = self._get_sf_go_command_output()
        split_line = [line.split(" ") for line in lines if line.startswith("info")][-1]
        score_index = split_line.index("score")
        eval_type, val = split_line[score_index + 1], split_line[score_index + 2]
        return {"type": eval_type, "value": int(val) * compare}

    def get_static_eval(self) -> float | None:
        """Sends the 'eval' command to stockfish to get the static evaluation. The current position is
           'directly' evaluated -- i.e., no search is involved.

        Returns:
            A float representing the static eval, unless one side is in check or
            checkmated, in which case None is returned.
        """

        # Stockfish gives the static eval from white's perspective:
        compare: int = (
            1
            if not self.get_turn_perspective() or ("w" in self.get_fen_position())
            else -1
        )
        self._put("eval")
        while True:
            text = self._read_line()
            if any(
                text.startswith(x) for x in ("Final evaluation", "Total Evaluation")
            ):
                static_eval = text.split()[2]
                if " none " not in text:
                    self._read_line()
                    # Consume the remaining line (for some reason `eval` outputs an extra newline)
                if static_eval == "none":
                    if "(in check)" not in text:
                        raise RuntimeError()
                    return None
                return float(static_eval) * compare

    def get_top_moves(
        self,
        num_top_moves: int = 5,
        verbose: bool = False,
        num_nodes: int = 0,
    ) -> list[dict]:
        """Returns info on the top moves in the position.

        Args:
            num_top_moves:
              The number of moves for which to return information, assuming there
              are at least that many legal moves.
              Default is 5.

            verbose:
              Option to include the full info from the engine in the returned dictionary,
              including seldepth, multipv, time, nodes, nps, and wdl if available.
              Default is `False`.

            num_nodes:
              Option to search until a certain number of nodes have been searched, instead of depth.
              Default is 0.

        Returns:
            A list of dictionaries, where each dictionary contains keys for `Move`, `Centipawn`, and `Mate`.
            The corresponding value for either the `Centipawn` or `Mate` key will be `None`.
            If there are no moves in the position, an empty list is returned.

            If `verbose` is `True`, the dictionary will also include the following keys: `SelectiveDepth`, `Time`,
            `Nodes`, `NodesPerSecond`, `MultiPVLine`, and `WDL` (if available).

        Example:
            >>> moves = stockfish.get_top_moves(2, num_nodes=1000000, verbose=True)
        """
        if num_top_moves <= 0:
            raise ValueError("num_top_moves is not a positive number.")
        if self._on_weaker_setting():
            self._weaker_setting_warning(
                """Note that even though you've set Stockfish to play on a weaker elo or skill level,"""
                + """ get_top_moves will still return the top moves of full strength Stockfish."""
            )

        # remember global values
        old_multipv: int = self._parameters["MultiPV"]
        old_num_nodes: int = self._num_nodes

        # to get number of top moves, we use Stockfish's MultiPV option (i.e., multiple principal variations).
        # set MultiPV to num_top_moves requested
        if num_top_moves != self._parameters["MultiPV"]:
            self._set_option("MultiPV", num_top_moves)

        # start engine. will go until reaches self._depth or self._num_nodes
        if num_nodes == 0:
            self._go()
        else:
            self._num_nodes = num_nodes
            self._go_nodes()

        lines: list[list[str]] = [
            line.split(" ") for line in self._get_sf_go_command_output()
        ]

        # Stockfish is now done evaluating the position,
        # and the output is stored in the list 'lines'
        top_moves: list[dict] = []

        # Set perspective of evaluations. If get_turn_perspective() is True, or white to move,
        # use Stockfish's values -- otherwise, invert values.
        perspective: int = (
            1 if self.get_turn_perspective() or ("w" in self.get_fen_position()) else -1
        )

        # loop through Stockfish output lines in reverse order
        for line in reversed(lines):
            # If the line is a "bestmove" line, and the best move is "(none)", then
            # there are no top moves, and we're done. Otherwise, continue with the next line.
            if line[0] == "bestmove":
                if line[1] == "(none)":
                    top_moves = []
                    break
                continue

            # if the line has no relevant info, we're done
            if ("multipv" not in line) or ("depth" not in line):
                break

            # if we're searching depth and the line is not our desired depth, we're done
            if (num_nodes == 0) and (int(self._pick(line, "depth")) != self._depth):
                break

            # if we're searching nodes and the line has less than desired number of nodes, we're done
            if (num_nodes > 0) and (int(self._pick(line, "nodes")) < self._num_nodes):
                break

            move_evaluation: dict[str, str | int | None] = {
                # get move
                "Move": self._pick(line, "pv"),
                # get cp if available
                "Centipawn": (
                    int(self._pick(line, "cp")) * perspective if "cp" in line else None
                ),
                # get mate if available
                "Mate": (
                    int(self._pick(line, "mate")) * perspective
                    if "mate" in line
                    else None
                ),
            }

            # add more info if verbose
            if verbose:
                move_evaluation["Time"] = self._pick(line, "time")
                move_evaluation["Nodes"] = self._pick(line, "nodes")
                move_evaluation["MultiPVLine"] = self._pick(line, "multipv")
                move_evaluation["NodesPerSecond"] = self._pick(line, "nps")
                move_evaluation["SelectiveDepth"] = self._pick(line, "seldepth")

                # add wdl if available
                if self.does_current_engine_version_have_wdl_option():
                    move_evaluation["WDL"] = " ".join(
                        [
                            self._pick(line, "wdl", 1),
                            self._pick(line, "wdl", 2),
                            self._pick(line, "wdl", 3),
                        ][::perspective]
                    )

            # add move to list of top moves
            top_moves.insert(0, move_evaluation)

        # reset MultiPV to global value
        if old_multipv != self._parameters["MultiPV"]:
            self._set_option("MultiPV", old_multipv)

        # reset self._num_nodes to global value
        if old_num_nodes != self._num_nodes:
            self._num_nodes = old_num_nodes

        return top_moves

    def get_perft(self, depth: int) -> tuple[int, dict[str, int]]:
        """Returns perft information of the current position for a given depth.

        Args:
            depth: The search depth given as an integer (1 or higher).

        Returns:
            - The first element of the tuple is the total number of leaf nodes at the specified depth.
            - The second element is a dictionary. Each legal move in the current position are keys,
              and their associated values are the number of leaf nodes (at the specified depth) for that move.

        Example:
            >>> num_nodes, move_possibilities = stockfish.get_perft(3)
        """
        if not isinstance(depth, int) or depth < 1 or isinstance(depth, bool):
            raise TypeError("depth must be an integer higher than 0")

        self._go_perft(depth)

        move_possibilities: dict[str, int] = {}
        num_nodes = 0

        while True:
            line = self._read_line()
            if line == "":
                continue
            if "searched" in line:
                num_nodes = int(line.split(":")[1])
                break
            move, num = line.split(":")
            if move in move_possibilities:
                raise RuntimeError()
            move_possibilities[move] = int(num)
        self._read_line()  # Consumes the remaining newline stockfish outputs.

        return num_nodes, move_possibilities

    def flip(self) -> None:
        """Flip the side to move"""
        self._put("flip")

    def _pick(self, line: list[str], value: str = "", index: int = 1) -> str:
        return line[line.index(value) + index]

    def get_what_is_on_square(self, square: str) -> Piece | None:
        """Returns what is on the specified square.

        Args:
            square:
                The coordinate of the square in question (e.g., "e4").

        Returns:
            One of the 12 members of the `Piece` enum, or `None` if the square is empty.

        Example:
            >>> piece = stockfish.get_what_is_on_square("e2")
        """

        file_letter: str = square[0].lower()
        rank_num: int = int(square[1])
        if (
            len(square) != 2
            or file_letter < "a"
            or file_letter > "h"
            or square[1] < "1"
            or square[1] > "8"
        ):
            raise ValueError(
                "square argument to the get_what_is_on_square function isn't valid."
            )
        rank_visual: str = self.get_board_visual().splitlines()[17 - 2 * rank_num]
        piece_as_char: str = rank_visual[2 + (ord(file_letter) - ord("a")) * 4]
        return None if piece_as_char == " " else Stockfish.Piece(piece_as_char)

    def will_move_be_a_capture(self, move_value: str) -> Capture:
        """Returns whether the proposed move will be a direct capture,
        en passant, or not a capture at all.

        Args:
            move_value:
                The proposed move, in the notation that Stockfish uses.
                E.g., "e2e4", "g1f3", etc.

        Returns:
            One of the members of the `Stockfish.Capture` enum.
            - `Stockfish.Capture.DIRECT_CAPTURE` if the move will be a direct capture.
            - `Stockfish.Capture.EN_PASSANT` if the move is a capture done with en passant.
            - `Stockfish.Capture.NO_CAPTURE` if the move does not capture anything.

        Example:
            >>> capture = stockfish.will_move_be_a_capture("e2e4")
        """
        if not self.is_move_correct(move_value):
            raise ValueError("The proposed move is not valid in the current position.")
        starting_square_piece: Stockfish.Piece | None = self.get_what_is_on_square(
            move_value[:2]
        )
        ending_square_piece: Stockfish.Piece | None = self.get_what_is_on_square(
            move_value[2:4]
        )
        if ending_square_piece is not None:
            if not self._parameters["UCI_Chess960"]:
                return Stockfish.Capture.DIRECT_CAPTURE
            # Check for Chess960 castling:
            castling_pieces = [
                [Stockfish.Piece.WHITE_KING, Stockfish.Piece.WHITE_ROOK],
                [Stockfish.Piece.BLACK_KING, Stockfish.Piece.BLACK_ROOK],
            ]
            if [starting_square_piece, ending_square_piece] in castling_pieces:
                return Stockfish.Capture.NO_CAPTURE
            return Stockfish.Capture.DIRECT_CAPTURE
        if move_value[2:4] == self.get_fen_position().split()[
            3
        ] and starting_square_piece in [
            Stockfish.Piece.WHITE_PAWN,
            Stockfish.Piece.BLACK_PAWN,
        ]:
            return Stockfish.Capture.EN_PASSANT
        return Stockfish.Capture.NO_CAPTURE

    def get_stockfish_full_version(self) -> float:
        """Returns the full version of the Stockfish engine being used."""
        return self._version["full"]

    def get_stockfish_major_version(self) -> int:
        """Returns the major version of the Stockfish engine being used."""
        return self._version["major"]

    def get_stockfish_minor_version(self) -> int:
        """Returns the minor version of the Stockfish engine being used."""
        return self._version["minor"]

    def get_stockfish_patch_version(self) -> str:
        """Returns the patch version of the Stockfish engine being used."""
        return self._version["patch"]

    def get_stockfish_sha_version(self) -> str:
        """Returns the build version of the Stockfish engine being used."""
        return self._version["sha"]

    def is_development_build_of_engine(self) -> bool:
        """Returns whether the version of Stockfish being used is a development build."""
        return self._version["is_dev_build"]

    def _set_stockfish_version(self) -> None:
        self._put("uci")
        # read version text:
        while True:
            line = self._read_line()
            if line.startswith("id name"):
                self._discard_remaining_stdout_lines("uciok")
                self._parse_stockfish_version(line.split(" ")[3])
                return

    def _parse_stockfish_version(self, version_text: str = "") -> None:
        try:
            self._version: dict["str", Any] = {
                "full": 0,
                "major": 0,
                "minor": 0,
                "patch": "",
                "sha": "",
                "is_dev_build": False,
                "text": version_text,
            }

            # check if version is a development build, eg. dev-20221219-61ea1534
            if self._version["text"].startswith("dev-"):
                self._version["is_dev_build"] = True

                # parse patch and sha from dev version text
                self._version["patch"] = self._version["text"].split("-")[1]
                self._version["sha"] = self._version["text"].split("-")[2]

                # get major.minor version as text from build date
                build_date = self._version["text"].split("-")[1]
                date_string = f"{int(build_date[:4])}-{int(build_date[4:6]):02d}-{int(build_date[6:8]):02d}"
                self._version["text"] = self._get_stockfish_version_from_build_date(
                    date_string
                )

            # check if version is a development build, eg. 280322
            if len(self._version["text"]) == 6:
                self._version["is_dev_build"] = True

                # parse version number from DDMMYY
                self._version["patch"] = self._version["text"]

                # parse build date from dev version text
                build_date = self._version["text"]
                date_string = f"20{build_date[4:6]}-{build_date[2:4]}-{build_date[0:2]}"
                self._version["text"] = self._get_stockfish_version_from_build_date(
                    date_string
                )

            # parse version number for all versions
            self._version["major"] = int(self._version["text"].split(".")[0])
            try:
                self._version["minor"] = int(self._version["text"].split(".")[1])
            except IndexError:
                self._version["minor"] = 0
            self._version["full"] = self._version["major"] + self._version["minor"] / 10
        except Exception as e:
            raise Exception(
                "Unable to parse Stockfish version. You may be using an unsupported version of Stockfish."
            ) from e

    def _get_stockfish_version_from_build_date(
        self, date_string: str = ""
    ) -> str | None:
        # Convert date string to datetime object
        date_object = datetime.datetime.strptime(date_string, "%Y-%m-%d")

        # Convert release date strings to datetime objects
        releases_datetime = {
            key: datetime.datetime.strptime(value, "%Y-%m-%d")
            for key, value in self._RELEASES.items()
        }

        # Find the key for the given date
        key_for_date = None
        for key, value in releases_datetime.items():
            if value <= date_object:
                if key_for_date is None or value > releases_datetime[key_for_date]:
                    key_for_date = key

        if key_for_date is None:
            raise Exception(
                "There was a problem with finding the release associated with the engine publish date."
            )

        return key_for_date

    def send_quit_command(self) -> None:
        """Sends the `quit` command to the Stockfish engine, getting the process to stop."""

        if self._stockfish.poll() is None:
            self._put("quit")
            while self._stockfish.poll() is None:
                pass

    def __del__(self) -> None:
        Stockfish._del_counter += 1
        self.send_quit_command()

    class Piece(Enum):
        WHITE_PAWN = "P"
        BLACK_PAWN = "p"
        WHITE_KNIGHT = "N"
        BLACK_KNIGHT = "n"
        WHITE_BISHOP = "B"
        BLACK_BISHOP = "b"
        WHITE_ROOK = "R"
        BLACK_ROOK = "r"
        WHITE_QUEEN = "Q"
        BLACK_QUEEN = "q"
        WHITE_KING = "K"
        BLACK_KING = "k"

    class Capture(Enum):
        DIRECT_CAPTURE = "direct capture"
        EN_PASSANT = "en passant"
        NO_CAPTURE = "no capture"

    @dataclass
    class BenchmarkParameters:
        ttSize: int = 16
        threads: int = 1
        limit: int = 13
        fenFile: str = "default"
        limitType: str = "depth"
        evalType: str = "mixed"

        def __post_init__(self):
            self.ttSize = self.ttSize if self.ttSize in range(1, 128001) else 16
            self.threads = self.threads if self.threads in range(1, 513) else 1
            self.limit = self.limit if self.limit in range(1, 10001) else 13
            self.fenFile = (
                self.fenFile
                if self.fenFile.endswith(".fen") and os.path.isfile(self.fenFile)
                else "default"
            )
            self.limitType = (
                self.limitType
                if self.limitType in ["depth", "perft", "nodes", "movetime"]
                else "depth"
            )
            self.evalType = (
                self.evalType
                if self.evalType in ["mixed", "classical", "NNUE"]
                else "mixed"
            )

    def benchmark(self, params: BenchmarkParameters) -> str:
        """This function will run the `bench` command with BenchmarkParameters.
        It is an additional custom non-UCI command, mainly for debugging.
        Do not use this command during a search!

        Args:
            params:
                An instance of the `Stockfish.BenchmarkParameters` class, that specifies
                the parameters with which you want to run the `bench` command.

        Returns:
            The final line of Stockfish's output from running the bench. I.e., the line
            starting with "Nodes/second".
        """
        if type(params) != self.BenchmarkParameters:
            params = self.BenchmarkParameters()

        self._put(
            f"bench {params.ttSize} {params.threads} {params.limit} {params.fenFile} {params.limitType} {params.evalType}"
        )
        while True:
            text = self._read_line()
            if text.split(" ")[0] == "Nodes/second":
                return text


class StockfishException(Exception):
    pass<|MERGE_RESOLUTION|>--- conflicted
+++ resolved
@@ -312,21 +312,18 @@
         warnings.warn(message, stacklevel=3)
 
     def set_fen_position(self, fen_position: str) -> None:
-        """Sets the current board position from Forsyth-Edwards notation (FEN).
+        """
+        Sets the current board position from Forsyth-Edwards notation (FEN).
+
+        **Note to existing users**: the `send_ucinewgame_token: bool = True` param has been removed,
+        and this function will no longer send the `ucinewgame` command to Stockfish.
 
         Args:
             fen_position:
                 FEN string of board position.
 
-<<<<<<< HEAD
         Returns:
             `None`
-=======
-            send_ucinewgame_token:
-                Whether to send the `ucinewgame` token to the Stockfish engine.
-                The most prominent effect this will have is clearing Stockfish's transposition table,
-                which should be done if the new position is unrelated to the current position.
->>>>>>> edeeb34c
 
         Example:
             >>> stockfish.set_fen_position("1nb1k1n1/pppppppp/8/6r1/5bqK/6r1/8/8 w - - 2 2")
@@ -334,13 +331,8 @@
         self._prepare_for_new_position()
         self._put(f"position fen {fen_position}")
 
-<<<<<<< HEAD
-    def make_moves_from_start(self, moves: Optional[List[str]] = None) -> None:
+    def make_moves_from_start(self, moves: list[str] | None = None) -> None:
         """Sets the position by making a sequence of moves from the starting position of chess.
-=======
-    def set_position(self, moves: list[str] | None = None) -> None:
-        """Sets current board position.
->>>>>>> edeeb34c
 
         Args:
             moves:
@@ -659,13 +651,8 @@
         temp_sf: Stockfish = Stockfish(path=self._path, parameters={"Hash": 1})
         # Using a new temporary SF instance, in case the fen is an illegal position that causes
         # the SF process to crash.
-<<<<<<< HEAD
-        best_move: Optional[str] = None
+        best_move: str | None = None
         temp_sf.set_fen_position(fen)
-=======
-        best_move: str | None = None
-        temp_sf.set_fen_position(fen, False)
->>>>>>> edeeb34c
         try:
             temp_sf._put("go depth 10")
             best_move = temp_sf._get_best_move_from_sf_popen_process()
