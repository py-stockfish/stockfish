--- conflicted
+++ resolved
@@ -25,19 +25,12 @@
     # Used in test_models: will count how many times the del function is called.
 
     def __init__(
-<<<<<<< HEAD
         self, 
         path: str = "stockfish", 
         depth: int = 15, 
-        parameters: dict = None,
+        parameters: Optional[dict] = None,
         num_nodes: int = 1000000, 
         turn_perspective: bool = True
-=======
-        self,
-        path: str = "stockfish",
-        depth: int = 15,
-        parameters: Optional[dict] = None,
->>>>>>> 7a10c80a
     ) -> None:
         self._DEFAULT_STOCKFISH_PARAMS = {
             "Debug Log File": "",
