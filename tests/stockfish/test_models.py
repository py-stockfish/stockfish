--- conflicted
+++ resolved
@@ -870,15 +870,12 @@
         # involve a king being attacked while it's the opponent's turn.
         old_del_counter = Stockfish._del_counter
         assert Stockfish._is_fen_syntax_valid(fen)
-<<<<<<< HEAD
-=======
         if (
             fen == "8/8/8/3k4/3K4/8/8/8 b - - 0 1"
             and stockfish.get_stockfish_major_version() >= 14
         ):
             # Since for that FEN, SF 15 actually outputs a best move without crashing (unlike SF 14 and earlier).
             return
->>>>>>> ca851218
         assert not stockfish.is_fen_valid(fen)
         assert Stockfish._del_counter == old_del_counter + 2
 
