--- conflicted
+++ resolved
@@ -507,15 +507,8 @@
             == "rnbqkbnr/pppp1ppp/4p3/8/4P3/8/PPPP1PPP/RNBQKBNR w KQkq - 0 2"
         )
 
-<<<<<<< HEAD
     def test_get_stockfish_major_version(self, stockfish):
         assert stockfish.get_stockfish_major_version() in (8, 9, 10, 11, 12, 13, 14, 15)
-=======
-    def test_get_stockfish_major_version(self, stockfish: Stockfish):
-        assert (
-            stockfish.get_stockfish_major_version() in (8, 9, 10, 11, 12, 13, 14, 15)
-        ) != stockfish.is_development_build_of_engine()
->>>>>>> 5d4f89bf
 
     @pytest.mark.slow
     def test_get_evaluation_cp(self, stockfish: Stockfish):
@@ -1175,8 +1168,7 @@
         assert stockfish._stockfish.poll() is not None
         assert Stockfish._del_counter == old_del_counter + 1
 
-<<<<<<< HEAD
-    def test_parse_stockfish_version(self, stockfish):
+    def test_parse_stockfish_version(self, stockfish: Stockfish):
         stockfish._parse_stockfish_version("dev-20221219-61ea1534")
         assert stockfish.get_stockfish_full_version() == 15.1
         assert stockfish.get_stockfish_major_version() == 15
@@ -1206,14 +1198,11 @@
         assert stockfish.get_stockfish_sha_version() == ""
         assert stockfish.is_development_build_of_engine() is False
 
-    def test_parse_stockfish_version_raise_exception(self, stockfish):
+    def test_parse_stockfish_version_raise_exception(self, stockfish: Stockfish):
         with pytest.raises(Exception):
             stockfish._parse_stockfish_version("not a version")
 
-    def test_set_option(self, stockfish):
-=======
     def test_set_option(self, stockfish: Stockfish):
->>>>>>> 5d4f89bf
         stockfish._set_option("MultiPV", 3)
         assert stockfish.get_engine_parameters()["MultiPV"] == 3
         stockfish._set_option("MultiPV", 6, False)  # update_parameters_attribute
