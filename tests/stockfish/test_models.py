import pytest
from timeit import default_timer
import time

from stockfish import Stockfish, StockfishException


class TestStockfish:
    @pytest.fixture
    def stockfish(self):
        return Stockfish()

    def test_get_best_move_first_move(self, stockfish):
        best_move = stockfish.get_best_move()
        assert best_move in (
            "e2e3",
            "e2e4",
            "g1f3",
            "b1c3",
            "d2d4",
        )

    def test_get_best_move_time_first_move(self, stockfish):
        best_move = stockfish.get_best_move_time(1000)
        assert best_move in ("e2e3", "e2e4", "g1f3", "b1c3", "d2d4")

    def test_get_best_move_remaining_time_first_move(self, stockfish):
        best_move = stockfish.get_best_move(wtime=1000)
        assert best_move in ("a2a3", "d2d4", "e2e4", "g1f3", "c2c4")
        best_move = stockfish.get_best_move(btime=1000)
        assert best_move in ("g1f3", "d2d4", "e2e4", "c2c4")
        best_move = stockfish.get_best_move(wtime=1000, btime=1000)
        assert best_move in ("g2g3", "g1f3", "e2e4", "d2d4", "c2c4", "e2e3")
        best_move = stockfish.get_best_move(wtime=5 * 60 * 1000, btime=1000)
        assert best_move in ("e2e3", "e2e4", "g1f3", "b1c3", "d2d4")

    def test_set_position_resets_info(self, stockfish):
        stockfish.set_position(["e2e4", "e7e6"])
        stockfish.get_best_move()
        assert stockfish.info != ""
        stockfish.set_position(["e2e4", "e7e6"])
        assert stockfish.info == ""

    def test_get_best_move_not_first_move(self, stockfish):
        stockfish.set_position(["e2e4", "e7e6"])
        best_move = stockfish.get_best_move()
        assert best_move in ("d2d4", "g1f3")

    def test_get_best_move_time_not_first_move(self, stockfish):
        stockfish.set_position(["e2e4", "e7e6"])
        best_move = stockfish.get_best_move_time(1000)
        assert best_move in ("d2d4", "g1f3")

    def test_get_best_move_remaining_time_not_first_move(self, stockfish):
        stockfish.set_position(["e2e4", "e7e6"])
        best_move = stockfish.get_best_move(wtime=1000)
        assert best_move in ("d2d4", "a2a3", "d1e2", "b1c3")
        best_move = stockfish.get_best_move(btime=1000)
        assert best_move in ("d2d4", "b1c3")
        best_move = stockfish.get_best_move(wtime=1000, btime=1000)
        assert best_move in ("d2d4", "b1c3", "g1f3")
        best_move = stockfish.get_best_move(wtime=5 * 60 * 1000, btime=1000)
        assert best_move in ("e2e3", "e2e4", "g1f3", "b1c3", "d2d4")

    def test_get_best_move_checkmate(self, stockfish):
        stockfish.set_position(["f2f3", "e7e5", "g2g4", "d8h4"])
        assert stockfish.get_best_move() is None

    def test_get_best_move_time_checkmate(self, stockfish):
        stockfish.set_position(["f2f3", "e7e5", "g2g4", "d8h4"])
        assert stockfish.get_best_move_time(1000) is None

    def test_get_best_move_remaining_time_checkmate(self, stockfish):
        stockfish.set_position(["f2f3", "e7e5", "g2g4", "d8h4"])
        assert stockfish.get_best_move(wtime=1000) is None
        assert stockfish.get_best_move(btime=1000) is None
        assert stockfish.get_best_move(wtime=1000, btime=1000) is None
        assert stockfish.get_best_move(wtime=5 * 60 * 1000, btime=1000) is None

    def test_set_fen_position(self, stockfish):
        stockfish.set_fen_position(
            "7r/1pr1kppb/2n1p2p/2NpP2P/5PP1/1P6/P6K/R1R2B2 w - - 1 27"
        )
        assert stockfish.is_move_correct("f4f5") is True
        assert stockfish.is_move_correct("a1c1") is False

    def test_castling(self, stockfish):
        assert stockfish.is_move_correct("e1g1") is False
        stockfish.set_fen_position(
            "rnbqkbnr/ppp3pp/3ppp2/8/4P3/5N2/PPPPBPPP/RNBQK2R w KQkq - 0 4"
        )
        assert stockfish.is_move_correct("e1g1") is True

    def test_set_fen_position_mate(self, stockfish):
        stockfish.set_fen_position("8/8/8/6pp/8/4k1PP/8/r3K3 w - - 12 53")
        assert stockfish.get_best_move() is None
        assert stockfish.info == "info depth 0 score mate 0"

    def test_clear_info_after_set_new_fen_position(self, stockfish):
        stockfish.set_fen_position("8/8/8/6pp/8/4k1PP/r7/4K3 b - - 11 52")
        stockfish.get_best_move()
        stockfish.set_fen_position("8/8/8/6pp/8/4k1PP/8/r3K3 w - - 12 53")
        assert stockfish.info == ""

        stockfish.set_fen_position("8/8/8/6pp/8/4k1PP/r7/4K3 b - - 11 52")
        stockfish.get_best_move()
        stockfish.set_fen_position("8/8/8/6pp/8/4k1PP/8/r3K3 w - - 12 53", False)
        assert stockfish.info == ""

    def test_set_fen_position_starts_new_game(self, stockfish):
        stockfish.set_fen_position(
            "7r/1pr1kppb/2n1p2p/2NpP2P/5PP1/1P6/P6K/R1R2B2 w - - 1 27"
        )
        stockfish.get_best_move()
        assert stockfish.info != ""
        stockfish.set_fen_position("3kn3/p5rp/1p3p2/3B4/3P1P2/2P5/1P3K2/8 w - - 0 53")
        assert stockfish.info == ""

    def test_set_fen_position_second_argument(self, stockfish):
        stockfish.set_depth(16)
        stockfish.set_fen_position(
            "rnbqk2r/pppp1ppp/3bpn2/8/3PP3/2N5/PPP2PPP/R1BQKBNR w KQkq - 0 1", True
        )
        assert stockfish.get_best_move() == "e4e5"

        stockfish.set_fen_position(
            "rnbqk2r/pppp1ppp/3bpn2/4P3/3P4/2N5/PPP2PPP/R1BQKBNR b KQkq - 0 1", False
        )
        assert stockfish.get_best_move() == "d6e7"

        stockfish.set_fen_position(
            "rnbqk2r/pppp1ppp/3bpn2/8/3PP3/2N5/PPP2PPP/R1BQKBNR w KQkq - 0 1", False
        )
        assert stockfish.get_best_move() == "e4e5"

    def test_is_move_correct_first_move(self, stockfish):
        assert stockfish.is_move_correct("e2e1") is False
        assert stockfish.is_move_correct("a2a3") is True

    def test_is_move_correct_not_first_move(self, stockfish):
        stockfish.set_position(["e2e4", "e7e6"])
        assert stockfish.is_move_correct("e2e1") is False
        assert stockfish.is_move_correct("a2a3") is True

    @pytest.mark.parametrize(
        "value",
        [
            "info",
            "depth",
            "seldepth",
            "multipv",
            "score",
            "mate",
            "-1",
            "nodes",
            "nps",
            "tbhits",
            "time",
            "pv",
            "h2g1",
            "h4g3",
        ],
    )
    def test_last_info(self, stockfish, value):
        stockfish.set_fen_position("r6k/6b1/2b1Q3/p6p/1p5q/3P2PP/5r1K/8 w - - 1 31")
        stockfish.get_best_move()
        assert value in stockfish.info

    def test_set_skill_level(self, stockfish):
        stockfish.set_fen_position(
            "rnbqkbnr/ppp2ppp/3pp3/8/4P3/5N2/PPPP1PPP/RNBQKB1R w KQkq - 0 1"
        )

        assert stockfish.get_parameters()["Skill Level"] == 20

        stockfish.set_skill_level(1)
        assert stockfish.get_best_move() in (
            "b2b3",
            "d2d3",
            "d2d4",
            "b1c3",
            "d1e2",
            "g2g3",
            "c2c4",
            "f1e2",
            "c2c3",
            "h2h3",
        )
        assert stockfish.get_parameters()["Skill Level"] == 1
        assert stockfish.get_parameters()["UCI_LimitStrength"] == "false"

        stockfish.set_skill_level(20)
        assert stockfish.get_best_move() in ("d2d4", "c2c4")
        assert stockfish.get_parameters()["Skill Level"] == 20
        assert stockfish.get_parameters()["UCI_LimitStrength"] == "false"

    def test_set_elo_rating(self, stockfish):
        stockfish.set_fen_position(
            "rnbqkbnr/ppp2ppp/3pp3/8/4P3/5N2/PPPP1PPP/RNBQKB1R w KQkq - 0 1"
        )

        assert stockfish.get_parameters()["UCI_Elo"] == 1350

        stockfish.set_elo_rating(2000)
        assert stockfish.get_best_move() in (
            "d2d4",
            "b1c3",
            "d1e2",
            "c2c4",
            "f1e2",
            "h2h3",
            "c2c3",
            "f1d3",
            "a2a3",
        )
        assert stockfish.get_parameters()["UCI_Elo"] == 2000
        assert stockfish.get_parameters()["UCI_LimitStrength"] == "true"

        stockfish.set_elo_rating(1350)
        assert stockfish.get_best_move() in (
            "d1e2",
            "b1c3",
            "d2d3",
            "d2d4",
            "c2c4",
            "f1e2",
            "c2c3",
            "f1b5",
            "g2g3",
            "h2h3",
        )
        assert stockfish.get_parameters()["UCI_Elo"] == 1350
        assert stockfish.get_parameters()["UCI_LimitStrength"] == "true"

        stockfish.set_elo_rating(2850)
        major_version = stockfish.get_stockfish_major_version()

        expected_best_moves = ["d2d4", "b1c3", "c2c3", "c2c4", "f1b5", "f1e2"]
        if major_version >= 12 and not stockfish.is_development_build_of_engine():
            expected_best_moves.remove("f1e2")

        assert stockfish.get_best_move() in expected_best_moves

        assert stockfish.get_parameters()["UCI_Elo"] == 2850

    def test_specific_params(self, stockfish):
        old_parameters = {
            "Debug Log File": "",
            "Contempt": 0,
            "Min Split Depth": 0,
            "Threads": 1,
            "Ponder": "false",
            "Hash": 16,
            "MultiPV": 1,
            "Skill Level": 20,
            "Move Overhead": 10,
            "Minimum Thinking Time": 20,
            "Slow Mover": 100,
            "UCI_Chess960": "false",
            "UCI_LimitStrength": "false",
            "UCI_Elo": 1350,
        }
        expected_parameters = old_parameters.copy()
        stockfish.set_skill_level(1)
        expected_parameters["Skill Level"] = 1
        assert stockfish.get_parameters() == expected_parameters
        assert stockfish._DEFAULT_STOCKFISH_PARAMS == old_parameters
        stockfish.set_skill_level(20)
        expected_parameters["Skill Level"] = 20
        assert stockfish.get_parameters() == old_parameters
        assert stockfish._DEFAULT_STOCKFISH_PARAMS == old_parameters

        stockfish.update_engine_parameters({"Threads": 4})
        expected_parameters["Threads"] = 4
        assert stockfish.get_parameters() == expected_parameters
        stockfish.update_engine_parameters({"Hash": 128})
        expected_parameters["Hash"] = 128
        assert stockfish.get_parameters() == expected_parameters
        stockfish.update_engine_parameters({"Hash": 256, "Threads": 3})
        expected_parameters.update({"Hash": 256, "Threads": 3})
        assert stockfish.get_parameters() == expected_parameters

    def test_chess960_position(self, stockfish):
        assert "KQkq" in stockfish.get_fen_position()
        old_parameters = stockfish.get_parameters()
        expected_parameters = stockfish.get_parameters()
        expected_parameters["UCI_Chess960"] = "true"
        stockfish.update_engine_parameters({"UCI_Chess960": "true"})
        assert "HAha" in stockfish.get_fen_position()
        assert stockfish.get_parameters() == expected_parameters
        stockfish.set_fen_position("4rkr1/4p1p1/8/8/8/8/8/4nK1R w K - 0 100")
        assert stockfish.get_best_move() == "f1h1"
        assert stockfish.get_evaluation() == {"type": "mate", "value": 2}
        assert stockfish.will_move_be_a_capture("f1h1") is Stockfish.Capture.NO_CAPTURE
        assert (
            stockfish.will_move_be_a_capture("f1e1") is Stockfish.Capture.DIRECT_CAPTURE
        )
        stockfish.update_engine_parameters({"UCI_Chess960": "false"})
        assert stockfish.get_parameters() == old_parameters
        assert stockfish.get_best_move() == "f1g1"
        assert stockfish.get_evaluation() == {"type": "mate", "value": 2}
        assert stockfish.will_move_be_a_capture("f1g1") is Stockfish.Capture.NO_CAPTURE

    def test_get_board_visual_white(self, stockfish):
        stockfish.set_position(["e2e4", "e7e6", "d2d4", "d7d5"])
        if stockfish.get_stockfish_major_version() >= 12:
            expected_result = (
                "+---+---+---+---+---+---+---+---+\n"
                "| r | n | b | q | k | b | n | r | 8\n"
                "+---+---+---+---+---+---+---+---+\n"
                "| p | p | p |   |   | p | p | p | 7\n"
                "+---+---+---+---+---+---+---+---+\n"
                "|   |   |   |   | p |   |   |   | 6\n"
                "+---+---+---+---+---+---+---+---+\n"
                "|   |   |   | p |   |   |   |   | 5\n"
                "+---+---+---+---+---+---+---+---+\n"
                "|   |   |   | P | P |   |   |   | 4\n"
                "+---+---+---+---+---+---+---+---+\n"
                "|   |   |   |   |   |   |   |   | 3\n"
                "+---+---+---+---+---+---+---+---+\n"
                "| P | P | P |   |   | P | P | P | 2\n"
                "+---+---+---+---+---+---+---+---+\n"
                "| R | N | B | Q | K | B | N | R | 1\n"
                "+---+---+---+---+---+---+---+---+\n"
                "  a   b   c   d   e   f   g   h\n"
            )
        else:
            expected_result = (
                "+---+---+---+---+---+---+---+---+\n"
                "| r | n | b | q | k | b | n | r |\n"
                "+---+---+---+---+---+---+---+---+\n"
                "| p | p | p |   |   | p | p | p |\n"
                "+---+---+---+---+---+---+---+---+\n"
                "|   |   |   |   | p |   |   |   |\n"
                "+---+---+---+---+---+---+---+---+\n"
                "|   |   |   | p |   |   |   |   |\n"
                "+---+---+---+---+---+---+---+---+\n"
                "|   |   |   | P | P |   |   |   |\n"
                "+---+---+---+---+---+---+---+---+\n"
                "|   |   |   |   |   |   |   |   |\n"
                "+---+---+---+---+---+---+---+---+\n"
                "| P | P | P |   |   | P | P | P |\n"
                "+---+---+---+---+---+---+---+---+\n"
                "| R | N | B | Q | K | B | N | R |\n"
                "+---+---+---+---+---+---+---+---+\n"
            )

        assert stockfish.get_board_visual() == expected_result

        stockfish._put("d")
        stockfish._read_line()  # skip a line
        assert "+---+---+---+" in stockfish._read_line()
        # Tests that the previous call to get_board_visual left no remaining lines to be read. This means
        # the second line read after stockfish._put("d") now will be the +---+---+---+ of the new outputted board.

    def test_get_board_visual_black(self, stockfish):
        stockfish.set_position(["e2e4", "e7e6", "d2d4", "d7d5"])
        if stockfish.get_stockfish_major_version() >= 12:
            expected_result = (
                "+---+---+---+---+---+---+---+---+\n"
                "| R | N | B | K | Q | B | N | R | 1\n"
                "+---+---+---+---+---+---+---+---+\n"
                "| P | P | P |   |   | P | P | P | 2\n"
                "+---+---+---+---+---+---+---+---+\n"
                "|   |   |   |   |   |   |   |   | 3\n"
                "+---+---+---+---+---+---+---+---+\n"
                "|   |   |   | P | P |   |   |   | 4\n"
                "+---+---+---+---+---+---+---+---+\n"
                "|   |   |   |   | p |   |   |   | 5\n"
                "+---+---+---+---+---+---+---+---+\n"
                "|   |   |   | p |   |   |   |   | 6\n"
                "+---+---+---+---+---+---+---+---+\n"
                "| p | p | p |   |   | p | p | p | 7\n"
                "+---+---+---+---+---+---+---+---+\n"
                "| r | n | b | k | q | b | n | r | 8\n"
                "+---+---+---+---+---+---+---+---+\n"
                "  h   g   f   e   d   c   b   a\n"
            )
        else:
            expected_result = (
                "+---+---+---+---+---+---+---+---+\n"
                "| R | N | B | K | Q | B | N | R |\n"
                "+---+---+---+---+---+---+---+---+\n"
                "| P | P | P |   |   | P | P | P |\n"
                "+---+---+---+---+---+---+---+---+\n"
                "|   |   |   |   |   |   |   |   |\n"
                "+---+---+---+---+---+---+---+---+\n"
                "|   |   |   | P | P |   |   |   |\n"
                "+---+---+---+---+---+---+---+---+\n"
                "|   |   |   |   | p |   |   |   |\n"
                "+---+---+---+---+---+---+---+---+\n"
                "|   |   |   | p |   |   |   |   |\n"
                "+---+---+---+---+---+---+---+---+\n"
                "| p | p | p |   |   | p | p | p |\n"
                "+---+---+---+---+---+---+---+---+\n"
                "| r | n | b | k | q | b | n | r |\n"
                "+---+---+---+---+---+---+---+---+\n"
            )

        assert stockfish.get_board_visual(False) == expected_result

        stockfish._put("d")
        stockfish._read_line()  # skip a line
        assert "+---+---+---+" in stockfish._read_line()
        # Tests that the previous call to get_board_visual left no remaining lines to be read. This means
        # the second line read after stockfish._put("d") now will be the +---+---+---+ of the new outputted board.

    def test_get_fen_position(self, stockfish):
        assert (
            stockfish.get_fen_position()
            == "rnbqkbnr/pppppppp/8/8/8/8/PPPPPPPP/RNBQKBNR w KQkq - 0 1"
        )
        stockfish._put("d")
        stockfish._read_line()  # skip a line
        assert "+---+---+---+" in stockfish._read_line()

    def test_get_fen_position_after_some_moves(self, stockfish):
        stockfish.set_position(["e2e4", "e7e6"])
        assert (
            stockfish.get_fen_position()
            == "rnbqkbnr/pppp1ppp/4p3/8/4P3/8/PPPP1PPP/RNBQKBNR w KQkq - 0 2"
        )

    def test_get_stockfish_major_version(self, stockfish):
        assert (
            stockfish.get_stockfish_major_version() in (8, 9, 10, 11, 12, 13, 14, 15)
        ) != stockfish.is_development_build_of_engine()

    def test_get_evaluation_cp(self, stockfish):
        stockfish.set_depth(20)
        stockfish.set_fen_position(
            "r4rk1/pppb1p1p/2nbpqp1/8/3P4/3QBN2/PPP1BPPP/R4RK1 w - - 0 11"
        )
        evaluation = stockfish.get_evaluation()
        assert (
            evaluation["type"] == "cp"
            and evaluation["value"] >= 60
            and evaluation["value"] <= 150
        )

    def test_get_evaluation_checkmate(self, stockfish):
        stockfish.set_fen_position("1nb1k1n1/pppppppp/8/6r1/5bqK/6r1/8/8 w - - 2 2")
        assert stockfish.get_evaluation() == {"type": "mate", "value": 0}

    def test_get_evaluation_stalemate(self, stockfish):
        stockfish.set_fen_position("1nb1kqn1/pppppppp/8/6r1/5b1K/6r1/8/8 w - - 2 2")
        assert stockfish.get_evaluation() == {"type": "cp", "value": 0}

    def test_set_depth(self, stockfish):
        stockfish.set_depth(12)
        assert stockfish.depth == "12"
        stockfish.get_best_move()
        assert "depth 12" in stockfish.info

    def test_get_best_move_wrong_position(self, stockfish):
        stockfish.set_depth(2)
        wrong_fen = "3kk3/8/8/8/8/8/8/3KK3 w - - 0 0"
        stockfish.set_fen_position(wrong_fen)
        assert stockfish.get_best_move() in (
            "d1e2",
            "d1c1",
            "d1c2",
        )

    def test_constructor(self, stockfish):
        # Will also use a new stockfish instance in order to test sending
        # params to the constructor.

        stockfish_2 = Stockfish(
            depth=16, parameters={"MultiPV": 2, "UCI_Elo": 2850, "UCI_Chess960": "true"}
        )
        assert (
            stockfish_2.get_fen_position()
            == "rnbqkbnr/pppppppp/8/8/8/8/PPPPPPPP/RNBQKBNR w HAha - 0 1"
        )
        assert (
            stockfish.get_fen_position()
            == "rnbqkbnr/pppppppp/8/8/8/8/PPPPPPPP/RNBQKBNR w KQkq - 0 1"
        )

        stockfish_2.get_best_move()
        stockfish.get_best_move()
        assert "multipv 2" in stockfish_2.info
        assert "depth 16" in stockfish_2.info
        assert stockfish_2.depth == "16"
        assert "multipv 1" in stockfish.info
        assert "depth 15" in stockfish.info
        assert stockfish.depth == "15"

        stockfish_1_params = stockfish.get_parameters()
        stockfish_2_params = stockfish_2.get_parameters()
        for key in stockfish_2_params.keys():
            if key == "MultiPV":
                assert stockfish_2_params[key] == 2
                assert stockfish_1_params[key] == 1
            elif key == "UCI_Elo":
                assert stockfish_2_params[key] == 2850
                assert stockfish_1_params[key] == 1350
            elif key == "UCI_LimitStrength":
                assert stockfish_2_params[key] == "true"
                assert stockfish_1_params[key] == "false"
            elif key == "UCI_Chess960":
                assert stockfish_2_params[key] == "true"
                assert stockfish_1_params[key] == "false"
            else:
                assert stockfish_2_params[key] == stockfish_1_params[key]

    def test_parameters_functions(self, stockfish):
        old_parameters = stockfish.get_parameters()
        stockfish.set_fen_position("4rkr1/4p1p1/8/8/8/8/8/5K1R w H - 0 100")
        assert stockfish.get_best_move() == "f1g1"  # ensures Chess960 param is false.
        assert stockfish.get_fen_position() == "4rkr1/4p1p1/8/8/8/8/8/5K1R w K - 0 100"
        assert "multipv 1" in stockfish.info
        stockfish.update_engine_parameters(
            {
                "Minimum Thinking Time": 10,
                "Hash": 32,
                "MultiPV": 2,
                "UCI_Chess960": "true",
            }
        )
        assert stockfish.get_fen_position() == "4rkr1/4p1p1/8/8/8/8/8/5K1R w H - 0 100"
        assert stockfish.get_best_move() == "f1h1"
        assert "multipv 2" in stockfish.info
        updated_parameters = stockfish.get_parameters()
        for key, value in updated_parameters.items():
            if key == "Minimum Thinking Time":
                assert value == 10
            elif key == "Hash":
                assert value == 32
            elif key == "MultiPV":
                assert value == 2
            elif key == "UCI_Chess960":
                assert value == "true"
            else:
                assert updated_parameters[key] == old_parameters[key]
        assert stockfish.get_parameters()["UCI_LimitStrength"] == "false"
        stockfish.update_engine_parameters({"UCI_Elo": 2000, "Skill Level": 19})
        assert stockfish.get_parameters()["UCI_Elo"] == 2000
        assert stockfish.get_parameters()["Skill Level"] == 19
        assert stockfish.get_parameters()["UCI_LimitStrength"] == "false"
        stockfish.update_engine_parameters({"UCI_Elo": 2000})
        assert stockfish.get_parameters()["UCI_LimitStrength"] == "true"
        stockfish.update_engine_parameters({"Skill Level": 20})
        assert stockfish.get_parameters()["UCI_LimitStrength"] == "false"
        assert stockfish.get_fen_position() == "4rkr1/4p1p1/8/8/8/8/8/5K1R w H - 0 100"
        stockfish.reset_engine_parameters()
        assert stockfish.get_parameters() == old_parameters
        assert stockfish.get_fen_position() == "4rkr1/4p1p1/8/8/8/8/8/5K1R w K - 0 100"
        with pytest.raises(ValueError):
            stockfish.update_engine_parameters({"Not an existing key", "value"})

    def test_get_top_moves(self, stockfish):
        stockfish.set_depth(15)
        stockfish._set_option("MultiPV", 4)
        stockfish.set_fen_position("1rQ1r1k1/5ppp/8/8/1R6/8/2r2PPP/4R1K1 w - - 0 1")
        assert stockfish.get_top_moves(2) == [
            {"Move": "e1e8", "Centipawn": None, "Mate": 1},
            {"Move": "c8e8", "Centipawn": None, "Mate": 2},
        ]
        stockfish.set_fen_position("8/8/8/8/8/3r2k1/8/6K1 w - - 0 1")
        assert stockfish.get_top_moves(2) == [
            {"Move": "g1f1", "Centipawn": None, "Mate": -2},
            {"Move": "g1h1", "Centipawn": None, "Mate": -1},
        ]

    def test_get_top_moves_mate(self, stockfish):
        stockfish.set_depth(10)
        stockfish._set_option("MultiPV", 3)
        stockfish.set_fen_position("8/8/8/8/8/6k1/8/3r2K1 w - - 0 1")
        assert stockfish.get_top_moves() == []
        assert stockfish.get_parameters()["MultiPV"] == 3

<<<<<<< HEAD
    def test_get_top_moves_by_nodes(self, stockfish):
        stockfish.set_depth(15)
        stockfish._set_option("MultiPV", 4)
        stockfish.set_fen_position("1rQ1r1k1/5ppp/8/8/1R6/8/2r2PPP/4R1K1 w - - 0 1")
        assert stockfish.get_top_moves(2, num_nodes=15000000) == [
            {"Move": "e1e8", "Centipawn": None, "Mate": 1},
            {"Move": "c8e8", "Centipawn": None, "Mate": 2},
        ]
        stockfish.set_fen_position("8/8/8/8/8/3r2k1/8/6K1 w - - 0 1")
        assert stockfish.get_top_moves(2, num_nodes=15000000) == [
            {"Move": "g1f1", "Centipawn": None, "Mate": -2},
            {"Move": "g1h1", "Centipawn": None, "Mate": -1},
        ]
=======
    def test_get_top_moves_with_info(self, stockfish):
        stockfish.set_depth(15)
        stockfish._set_option("MultiPV", 4)
        stockfish.set_fen_position("1rQ1r1k1/5ppp/8/8/1R6/8/2r2PPP/4R1K1 w - - 0 1")
        assert stockfish.get_top_moves(2, include_info=False) == [
            {"Move": "e1e8", "Centipawn": None, "Mate": 1},
            {"Move": "c8e8", "Centipawn": None, "Mate": 2},
        ]
        moves = stockfish.get_top_moves(2, include_info=True)
        assert all(
            k in moves[0]
            for k in (
                "Move",
                "Centipawn",
                "Mate",
                "MultiPVLine",
                "N/s",
                "Nodes",
                "SelectiveDepth",
                "Time",
            )
        )
        if stockfish.does_current_engine_version_have_wdl_option():
            assert "WDL" in moves[0]
>>>>>>> 8a5ebdc7

    def test_get_top_moves_raising_error(self, stockfish):
        stockfish.set_fen_position(
            "rnbqkbnr/pppppppp/8/8/8/8/PPPPPPPP/RNBQKBNR w KQkq - 0 1"
        )
        with pytest.raises(ValueError):
            stockfish.get_top_moves(0)
        assert len(stockfish.get_top_moves(2)) == 2
        assert stockfish.get_parameters()["MultiPV"] == 1

    def test_make_moves_from_current_position(self, stockfish):
        stockfish.set_fen_position(
            "r1bqkb1r/pppp1ppp/2n2n2/1B2p3/4P3/5N2/PPPP1PPP/RNBQK2R w KQkq - 0 1"
        )
        fen_1 = stockfish.get_fen_position()
        stockfish.make_moves_from_current_position([])
        assert fen_1 == stockfish.get_fen_position()

        stockfish.make_moves_from_current_position(["e1g1"])
        assert (
            stockfish.get_fen_position()
            == "r1bqkb1r/pppp1ppp/2n2n2/1B2p3/4P3/5N2/PPPP1PPP/RNBQ1RK1 b kq - 1 1"
        )

        stockfish.make_moves_from_current_position(
            ["f6e4", "d2d4", "e4d6", "b5c6", "d7c6", "d4e5", "d6f5"]
        )
        assert (
            stockfish.get_fen_position()
            == "r1bqkb1r/ppp2ppp/2p5/4Pn2/8/5N2/PPP2PPP/RNBQ1RK1 w kq - 1 5"
        )

        stockfish.make_moves_from_current_position(
            ["d1d8", "e8d8", "b1c3", "d8e8", "f1d1", "f5e7", "h2h3", "f7f5"]
        )
        assert (
            stockfish.get_fen_position()
            == "r1b1kb1r/ppp1n1pp/2p5/4Pp2/8/2N2N1P/PPP2PP1/R1BR2K1 w - f6 0 9"
        )

        stockfish.set_fen_position(
            "r1bqk2r/pppp1ppp/8/8/1b2n3/2N5/PPP2PPP/R1BQK2R w Qkq - 0 1"
        )

        invalid_moves = ["d1e3", "e1g1", "c3d5", "c1d4", "a7a6", "e1d2", "word"]

        for invalid_move in invalid_moves:
            with pytest.raises(ValueError):
                stockfish.make_moves_from_current_position([invalid_move])

    def test_make_moves_transposition_table_speed(self, stockfish):
        """
        make_moves_from_current_position won't send the "ucinewgame" token to Stockfish, since it
        will reach a new position similar to the current one. Meanwhile, set_fen_position will send this
        token (unless the user specifies otherwise), since it could be going to a completely new position.

        A big effect of sending this token is that it resets SF's transposition table. If the
        new position is similar to the current one, this will affect SF's speed. This function tests
        that make_moves_from_current_position doesn't reset the transposition table, by verifying SF is faster in
        evaluating a consecutive set of positions when the make_moves_from_current_position function is used.
        """

        stockfish.set_depth(16)
        positions_considered = []
        stockfish.set_fen_position(
            "rnbqkbnr/ppp1pppp/8/3p4/2PP4/8/PP2PPPP/RNBQKBNR b KQkq - 0 2"
        )

        total_time_calculating_first = 0.0
        for i in range(5):
            start = default_timer()
            chosen_move = stockfish.get_best_move()
            total_time_calculating_first += default_timer() - start
            positions_considered.append(stockfish.get_fen_position())
            stockfish.make_moves_from_current_position([chosen_move])

        total_time_calculating_second = 0.0
        for i in range(len(positions_considered)):
            stockfish.set_fen_position(positions_considered[i])
            start = default_timer()
            stockfish.get_best_move()
            total_time_calculating_second += default_timer() - start

        assert total_time_calculating_first < total_time_calculating_second

    def test_get_wdl_stats(self, stockfish):
        stockfish.set_depth(15)
        stockfish._set_option("MultiPV", 2)
        if stockfish.does_current_engine_version_have_wdl_option():
            stockfish.get_wdl_stats()  # Testing that this doesn't raise a RuntimeError.
            stockfish.set_fen_position("7k/4R3/4P1pp/7N/8/8/1q5q/3K4 w - - 0 1")
            wdl_stats = stockfish.get_wdl_stats()
            assert wdl_stats[1] > wdl_stats[0] * 7
            assert abs(wdl_stats[0] - wdl_stats[2]) / wdl_stats[0] < 0.1

            stockfish.set_fen_position(
                "rnbqkbnr/pppppppp/8/8/8/8/PPPPPPPP/RNBQKBNR w KQkq - 0 1"
            )
            wdl_stats_2 = stockfish.get_wdl_stats()
            assert wdl_stats_2[1] > wdl_stats_2[0] * 3.5
            assert wdl_stats_2[0] > wdl_stats_2[2] * 1.8

            stockfish.set_fen_position("8/8/8/8/8/6k1/6p1/6K1 w - - 0 1")
            assert stockfish.get_wdl_stats() is None

            stockfish.set_fen_position(
                "rnbqkb1r/pp3ppp/3p1n2/1B2p3/3NP3/2N5/PPP2PPP/R1BQK2R b KQkq - 0 6"
            )
            assert len(stockfish.get_wdl_stats()) == 3

            stockfish.set_fen_position("8/8/8/8/8/3k4/3p4/3K4 w - - 0 1")
            assert stockfish.get_wdl_stats() is None
        else:
            with pytest.raises(RuntimeError):
                stockfish.get_wdl_stats()

    def test_does_current_engine_version_have_wdl_option(self, stockfish):
        if stockfish.get_stockfish_major_version() <= 11:
            assert not stockfish.does_current_engine_version_have_wdl_option()
            with pytest.raises(RuntimeError):
                stockfish.get_wdl_stats()

    def test_benchmark_result_with_defaults(self, stockfish):
        params = stockfish.BenchmarkParameters()
        result = stockfish.benchmark(params)
        # result should contain the last line of a successful method call
        assert result.split(" ")[0] == "Nodes/second"

    def test_benchmark_result_with_valid_options(self, stockfish):
        params = stockfish.BenchmarkParameters(
            ttSize=64, threads=2, limit=1000, limitType="movetime", evalType="classical"
        )
        result = stockfish.benchmark(params)
        # result should contain the last line of a successful method call
        assert result.split(" ")[0] == "Nodes/second"

    def test_benchmark_result_with_invalid_options(self, stockfish):
        params = stockfish.BenchmarkParameters(
            ttSize=2049,
            threads=0,
            limit=0,
            fenFile="./fakefile.fen",
            limitType="fghthtr",
            evalType="",
        )
        result = stockfish.benchmark(params)
        # result should contain the last line of a successful method call
        assert result.split(" ")[0] == "Nodes/second"

    def test_benchmark_result_with_invalid_type(self, stockfish):
        params = {
            "ttSize": 16,
            "threads": 1,
            "limit": 13,
            "fenFile": "./fakefile.fen",
            "limitType": "depth",
            "evalType": "mixed",
        }
        result = stockfish.benchmark(params)
        # result should contain the last line of a successful method call
        assert result.split(" ")[0] == "Nodes/second"

    def test_multiple_calls_to_del(self, stockfish):
        assert stockfish._stockfish.poll() is None
        assert not stockfish._has_quit_command_been_sent
        stockfish.__del__()
        assert stockfish._stockfish.poll() is not None
        assert stockfish._has_quit_command_been_sent
        stockfish.__del__()
        assert stockfish._stockfish.poll() is not None
        assert stockfish._has_quit_command_been_sent

    def test_multiple_quit_commands(self, stockfish):
        # Test multiple quit commands, and include a call to del too. All of
        # them should run without causing some Exception.
        assert stockfish._stockfish.poll() is None
        assert not stockfish._has_quit_command_been_sent
        stockfish._put("quit")
        assert stockfish._has_quit_command_been_sent
        stockfish._put("quit")
        assert stockfish._has_quit_command_been_sent
        stockfish.__del__()
        assert stockfish._stockfish.poll() is not None
        assert stockfish._has_quit_command_been_sent
        stockfish._put(f"go depth {10}")
        # Should do nothing, and change neither of the values below.
        assert stockfish._stockfish.poll() is not None
        assert stockfish._has_quit_command_been_sent

    def test_what_is_on_square(self, stockfish):
        stockfish.set_fen_position(
            "rnbq1rk1/ppp1ppbp/5np1/3pP3/8/BPN5/P1PP1PPP/R2QKBNR w KQ d6 0 6"
        )
        assert stockfish.get_what_is_on_square("a1") is Stockfish.Piece.WHITE_ROOK
        assert stockfish.get_what_is_on_square("a8") is Stockfish.Piece.BLACK_ROOK
        assert stockfish.get_what_is_on_square("g8") is Stockfish.Piece.BLACK_KING
        assert stockfish.get_what_is_on_square("e1") is Stockfish.Piece.WHITE_KING
        assert stockfish.get_what_is_on_square("h2") is Stockfish.Piece.WHITE_PAWN
        assert stockfish.get_what_is_on_square("f8") is Stockfish.Piece.BLACK_ROOK
        assert stockfish.get_what_is_on_square("d6") is None
        assert stockfish.get_what_is_on_square("h7") is Stockfish.Piece.BLACK_PAWN
        assert stockfish.get_what_is_on_square("c3") is Stockfish.Piece.WHITE_KNIGHT
        assert stockfish.get_what_is_on_square("a3") is Stockfish.Piece.WHITE_BISHOP
        assert stockfish.get_what_is_on_square("h8") is None
        assert stockfish.get_what_is_on_square("d1") is Stockfish.Piece.WHITE_QUEEN
        assert stockfish.get_what_is_on_square("d4") is None
        assert stockfish.get_what_is_on_square("f6") is Stockfish.Piece.BLACK_KNIGHT
        assert stockfish.get_what_is_on_square("g7") is Stockfish.Piece.BLACK_BISHOP
        assert stockfish.get_what_is_on_square("d8") is Stockfish.Piece.BLACK_QUEEN
        with pytest.raises(ValueError):
            stockfish.get_what_is_on_square("i1")
        with pytest.raises(ValueError):
            stockfish.get_what_is_on_square("b9")

    def test_13_return_values_from_what_is_on_square(self, stockfish):
        stockfish.set_fen_position(
            "rnbq1rk1/ppp1ppbp/5np1/3pP3/8/BPN5/P1PP1PPP/R2QKBNR w KQ d6 0 6"
        )
        expected_enum_members = [
            "WHITE_PAWN",
            "BLACK_PAWN",
            "WHITE_KNIGHT",
            "BLACK_KNIGHT",
            "WHITE_BISHOP",
            "BLACK_BISHOP",
            "WHITE_ROOK",
            "BLACK_ROOK",
            "WHITE_QUEEN",
            "BLACK_QUEEN",
            "WHITE_KING",
            "BLACK_KING",
        ]
        rows = ["a", "b", "c", "d", "e", "f", "g", "h"]
        cols = ["1", "2", "3", "4", "5", "6", "7", "8"]
        for row in rows:
            for col in cols:
                val = stockfish.get_what_is_on_square(row + col)
                assert val == None or val.name in expected_enum_members

    def test_will_move_be_a_capture(self, stockfish):
        stockfish.set_fen_position(
            "1nbq1rk1/Ppp1ppbp/5np1/3pP3/8/BPN5/P1PP1PPP/R2QKBNR w KQ d6 0 6"
        )
        c3d5_result = stockfish.will_move_be_a_capture("c3d5")
        assert (
            c3d5_result is Stockfish.Capture.DIRECT_CAPTURE
            and c3d5_result.name == "DIRECT_CAPTURE"
            and c3d5_result.value == "direct capture"
        )
        e5d6_result = stockfish.will_move_be_a_capture("e5d6")
        assert (
            e5d6_result is Stockfish.Capture.EN_PASSANT
            and e5d6_result.name == "EN_PASSANT"
            and e5d6_result.value == "en passant"
        )
        f1e2_result = stockfish.will_move_be_a_capture("f1e2")
        assert (
            f1e2_result is Stockfish.Capture.NO_CAPTURE
            and f1e2_result.name == "NO_CAPTURE"
            and f1e2_result.value == "no capture"
        )
        e5f6_result = stockfish.will_move_be_a_capture("e5f6")
        assert (
            e5f6_result is Stockfish.Capture.DIRECT_CAPTURE
            and e5f6_result.name == "DIRECT_CAPTURE"
            and e5f6_result.value == "direct capture"
        )
        a3d6_result = stockfish.will_move_be_a_capture("a3d6")
        assert (
            a3d6_result is Stockfish.Capture.NO_CAPTURE
            and a3d6_result.name == "NO_CAPTURE"
            and a3d6_result.value == "no capture"
        )
        a7a8q_result = stockfish.will_move_be_a_capture("a7a8q")
        assert (
            a7a8q_result is Stockfish.Capture.NO_CAPTURE
            and a7a8q_result.name == "NO_CAPTURE"
            and a7a8q_result.value == "no capture"
        )
        a7a8b_result = stockfish.will_move_be_a_capture("a7a8b")
        assert (
            a7a8b_result is Stockfish.Capture.NO_CAPTURE
            and a7a8b_result.name == "NO_CAPTURE"
            and a7a8b_result.value == "no capture"
        )
        a7b8q_result = stockfish.will_move_be_a_capture("a7b8q")
        assert (
            a7b8q_result is Stockfish.Capture.DIRECT_CAPTURE
            and a7b8q_result.name == "DIRECT_CAPTURE"
            and a7b8q_result.value == "direct capture"
        )
        a7b8r_result = stockfish.will_move_be_a_capture("a7b8r")
        assert (
            a7b8r_result is Stockfish.Capture.DIRECT_CAPTURE
            and a7b8r_result.name == "DIRECT_CAPTURE"
            and a7b8r_result.value == "direct capture"
        )

        with pytest.raises(ValueError):
            stockfish.will_move_be_a_capture("c3c5")

    @pytest.mark.parametrize(
        "fen",
        [
            "2k2q2/8/8/8/8/8/8/2Q2K2 w - - 0 1",
            "8/8/8/3k4/3K4/8/8/8 b - - 0 1",
            "1q2nB2/pP1k2KP/NN1Q1qP1/8/1P1p4/4p1br/3R4/6n1 w - - 0 1",
            "3rk1n1/ppp3pp/8/8/8/8/PPP5/1KR1R3 w - - 0 1",
        ],
    )
    def test_invalid_fen_king_attacked(self, stockfish, fen):
        # Each of these FENs have correct syntax, but
        # involve a king being attacked while it's the opponent's turn.
        old_del_counter = Stockfish._del_counter
        assert Stockfish._is_fen_syntax_valid(fen)
        if (
            fen == "8/8/8/3k4/3K4/8/8/8 b - - 0 1"
            and stockfish.get_stockfish_major_version() >= 15
        ):
            # Since for that FEN, SF 15 actually outputs a best move without crashing (unlike SF 14 and earlier).
            return
        assert not stockfish.is_fen_valid(fen)
        assert Stockfish._del_counter == old_del_counter + 2

        stockfish.set_fen_position(fen)
        with pytest.raises(StockfishException):
            stockfish.get_evaluation()

    def test_is_fen_valid(self, stockfish):
        old_params = stockfish.get_parameters()
        old_info = stockfish.info
        old_depth = stockfish.depth
        old_fen = stockfish.get_fen_position()
        correct_fens = [
            "rnbqkbnr/pppppppp/8/8/8/8/PPPPPPPP/RNBQKBNR w KQkq - 0 1",
            "r1bQkb1r/ppp2ppp/2p5/4Pn2/8/5N2/PPP2PPP/RNB2RK1 b kq - 0 8",
            "4k3/8/4K3/8/8/8/8/8 w - - 10 50",
            "r1b1kb1r/ppp2ppp/3q4/8/P2Q4/8/1PP2PPP/RNB2RK1 w kq - 8 15",
        ]
        invalid_syntax_fens = [
            "r1bQkb1r/ppp2ppp/2p5/4Pn2/8/5N2/PPP2PPP/RNB2RK b kq - 0 8",
            "rnbqkb1r/pppp1ppp/4pn2/8/2PP4/8/PP2PPPP/RNBQKBNR w KQkq - 3",
            "rn1q1rk1/pbppbppp/1p2pn2/8/2PP4/5NP1/PP2PPBP/RNBQ1RK1 w w - 5 7",
            "4k3/8/4K3/71/8/8/8/8 w - - 10 50",
        ]
        for correct_fen, invalid_syntax_fen in zip(correct_fens, invalid_syntax_fens):
            old_del_counter = Stockfish._del_counter
            assert stockfish.is_fen_valid(correct_fen)
            assert not stockfish.is_fen_valid(invalid_syntax_fen)
            assert stockfish._is_fen_syntax_valid(correct_fen)
            assert not stockfish._is_fen_syntax_valid(invalid_syntax_fen)
            assert Stockfish._del_counter == old_del_counter + 2

        time.sleep(2.0)
        assert stockfish._stockfish.poll() is None
        assert stockfish.get_parameters() == old_params
        assert stockfish.info == old_info
        assert stockfish.depth == old_depth
        assert stockfish.get_fen_position() == old_fen

    def test_send_quit_command(self, stockfish):
        assert stockfish._stockfish.poll() is None
        old_del_counter = Stockfish._del_counter
        stockfish.send_quit_command()
        assert stockfish._stockfish.poll() is not None
        stockfish.__del__()
        assert stockfish._stockfish.poll() is not None
        assert Stockfish._del_counter == old_del_counter + 1<|MERGE_RESOLUTION|>--- conflicted
+++ resolved
@@ -571,7 +571,6 @@
         assert stockfish.get_top_moves() == []
         assert stockfish.get_parameters()["MultiPV"] == 3
 
-<<<<<<< HEAD
     def test_get_top_moves_by_nodes(self, stockfish):
         stockfish.set_depth(15)
         stockfish._set_option("MultiPV", 4)
@@ -585,7 +584,7 @@
             {"Move": "g1f1", "Centipawn": None, "Mate": -2},
             {"Move": "g1h1", "Centipawn": None, "Mate": -1},
         ]
-=======
+
     def test_get_top_moves_with_info(self, stockfish):
         stockfish.set_depth(15)
         stockfish._set_option("MultiPV", 4)
@@ -610,7 +609,30 @@
         )
         if stockfish.does_current_engine_version_have_wdl_option():
             assert "WDL" in moves[0]
->>>>>>> 8a5ebdc7
+
+    def test_get_top_moves_with_nodes_and_info(self, stockfish):
+        stockfish.set_depth(15)
+        stockfish._set_option("MultiPV", 4)
+        stockfish.set_fen_position("1rQ1r1k1/5ppp/8/8/1R6/8/2r2PPP/4R1K1 w - - 0 1")
+        moves = stockfish.get_top_moves(2, include_info=True, num_nodes=15000000)
+        assert moves[0]["Move"] == "e1e8"
+        assert moves[0]["Mate"] == 1
+        assert moves[0]["Centipawn"] == None
+        assert all(
+            k in moves[0]
+            for k in (
+                "Move",
+                "Centipawn",
+                "Mate",
+                "MultiPVLine",
+                "N/s",
+                "Nodes",
+                "SelectiveDepth",
+                "Time",
+            )
+        )
+        if stockfish.does_current_engine_version_have_wdl_option():
+            assert "WDL" in moves[0]
 
     def test_get_top_moves_raising_error(self, stockfish):
         stockfish.set_fen_position(
